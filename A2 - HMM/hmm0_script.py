import fileinput

from hmm import HMM

<<<<<<< HEAD

def parse_matrix_2d(data_list: list, shape: list):
    rows = shape[0]
    columns = shape[1]
    data = [float(x) for x in data_list]
    if rows[0] > 1:
        new_data = [[0.] * columns] * rows
        for i in range(rows):
            for j in range(columns):
                new_data = data[j + columns * j]
        return Matrix2d(new_data)
    elif rows[0] == 1:
        return Vector(data)


#
# inp = iter(fileinput.input())
# transition_matrix = [int(x) for x in next(inp).rstrip().split(" ")]
# transition_matrix = parse_matrix_2d(transition_matrix[2:], transition_matrix[:2])
# emission_matrix = [int(x) for x in next(inp).rstrip().split(" ")]
# emission_matrix = parse_matrix_2d(emission_matrix[2:], emission_matrix[:2])
# initial_p = [int(x) for x in next(inp).rstrip().split(" ")]
# initial_p = parse_matrix_2d(initial_p[2:], initial_p[:2])
#
# # emission_matrix (N, K)
# output = (transition_matrix @ initial_p)
_hmm, _ = HMM.from_input(fileinput.input())
=======
_hmm = HMM.from_input(fileinput.input())
>>>>>>> 61f5521c
print(_hmm.A)
print(_hmm.B)
print(_hmm.pi)<|MERGE_RESOLUTION|>--- conflicted
+++ resolved
@@ -1,38 +1,10 @@
 import fileinput
 
 from hmm import HMM
-
-<<<<<<< HEAD
-
-def parse_matrix_2d(data_list: list, shape: list):
-    rows = shape[0]
-    columns = shape[1]
-    data = [float(x) for x in data_list]
-    if rows[0] > 1:
-        new_data = [[0.] * columns] * rows
-        for i in range(rows):
-            for j in range(columns):
-                new_data = data[j + columns * j]
-        return Matrix2d(new_data)
-    elif rows[0] == 1:
-        return Vector(data)
+from hmm_utils import Matrix2d, Vector
 
 
-#
-# inp = iter(fileinput.input())
-# transition_matrix = [int(x) for x in next(inp).rstrip().split(" ")]
-# transition_matrix = parse_matrix_2d(transition_matrix[2:], transition_matrix[:2])
-# emission_matrix = [int(x) for x in next(inp).rstrip().split(" ")]
-# emission_matrix = parse_matrix_2d(emission_matrix[2:], emission_matrix[:2])
-# initial_p = [int(x) for x in next(inp).rstrip().split(" ")]
-# initial_p = parse_matrix_2d(initial_p[2:], initial_p[:2])
-#
-# # emission_matrix (N, K)
-# output = (transition_matrix @ initial_p)
-_hmm, _ = HMM.from_input(fileinput.input())
-=======
 _hmm = HMM.from_input(fileinput.input())
->>>>>>> 61f5521c
 print(_hmm.A)
 print(_hmm.B)
 print(_hmm.pi)