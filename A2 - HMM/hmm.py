--- conflicted
+++ resolved
@@ -2,10 +2,7 @@
 
 import fileinput
 import math
-<<<<<<< HEAD
-=======
 from math import log10
->>>>>>> 09019f83
 from sys import stderr
 from typing import List, Tuple, Optional
 
@@ -55,9 +52,6 @@
         # All passed.
         # ------------------------------------
 
-<<<<<<< HEAD
-    def alpha_pass(self, observations: list, T: Optional[int] = None) -> Tuple[float, List[Vector], List[float]]:
-=======
     def initialize_stamp(self, N : int, K: int):
         # Initialize pi to around 1/N
         self.pi = Vector([1. / N] * N) + (Vector.random(N) * 0.01)
@@ -69,8 +63,7 @@
         self.B = Matrix2d([[1. / K] * K for _ in range(N)]) + (Matrix2d.random(N, K) * 0.01)
         self.B.normalize_rows()
 
-    def alpha_pass(self, observations: list) -> Tuple[float, List[Vector], List[float]]:
->>>>>>> 09019f83
+    def alpha_pass(self, observations: list, T: Optional[int] = None) -> Tuple[float, List[Vector], List[float]]:
         """
         Perform a forward pass to compute the likelihood of an observation sequence.
         :param list observations: {Ot} for t=1...T, where Ot in {0, ..., K}
@@ -142,12 +135,8 @@
         # Betas are ordered in reverse to match scientific notations (betas[t] is really beta_t)
         betas.reverse()
         # Return likelihood, betas
-<<<<<<< HEAD
         betas_np = np.array(betas)
         return betas[0].sum(), betas
-=======
-        return -log10(betas[0].sum()), betas
->>>>>>> 09019f83
 
     def gamma_pass(self, observations: list, alphas: Optional[List[Vector]] = None, cs: Optional[list] = None,
                    T: Optional[int] = None) -> Tuple[List[Vector], List[Matrix2d]]:
@@ -221,7 +210,6 @@
                 for t in range(T):
                     if observations[t] == j:
                         numer += gammas[t][i]
-<<<<<<< HEAD
                 B[i][j] = (1.0 - lambda_mix) * B[i][j] + lambda_mix * (numer / denom)
         # Normalize model parameters and return
         pi = Vector(pi).normalize()
@@ -231,24 +219,6 @@
 
     def baum_welch(self, observations: list, tol: float = 1e-5, max_iter: int = 100, A_gt: Optional[Matrix2d] = None,
                    T: Optional[int] = None, update_params: bool = True) -> Tuple[Vector, Matrix2d, Matrix2d, float]:
-=======
-                self.B[i][j] = numer / denom
-
-        # Add some small noise
-        noise_amount = 0.
-        self.pi = self.pi + (Vector.random(self.N) * noise_amount)
-        self.A = self.A + (Matrix2d.random(self.N,self.N) * noise_amount)
-        self.B = self.B + (Matrix2d.random(self.N,self.K) * noise_amount)
-        # Re-initialize model
-        self.pi = new_pi.normalize()
-        self.A.normalize_rows()
-        self.B.normalize_rows()
-        self.A_transposed = self.A.T
-        self.B_transposed = self.B.T
-
-    def baum_welch(self, observations: list, tol: float = 1e-3,
-                   max_iter: int = 100) -> Tuple[Matrix2d, Matrix2d, float]:
->>>>>>> 09019f83
         """
         Implementation of Baum-Welch algorithm to estimate optimal HMM params (A, B) using successive gamma passes and
         re-estimation, until observations likelihood (alpha_pass) converges.
@@ -337,8 +307,6 @@
         states_path.reverse()
         return Vector(states_path, dtype=int), states_path_prob
 
-
-
     @staticmethod
     def from_input(finput: fileinput.FileInput) -> Tuple['HMM', Optional[List]]:
         """
