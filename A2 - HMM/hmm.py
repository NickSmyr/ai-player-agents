--- conflicted
+++ resolved
@@ -1,12 +1,8 @@
 # from sys import stderr
-<<<<<<< HEAD
-from fileinput import FileInput
-from math import log
-=======
+
 import fileinput
 import math
 from sys import stderr
->>>>>>> 652b3391
 from typing import List, Tuple, Optional
 
 from hmm_utils import Matrix2d, Vector, DeltaVector, argmax
@@ -61,23 +57,6 @@
                  a list of all c's (aka the scaling coefficients)
         """
         # Initialize alpha
-<<<<<<< HEAD
-        alpha = Vector(self.pi.hadamard(self.B.get_col(observations[0])))
-        # Store alphas in memory
-        c = sum(alpha)
-        alphas = [alpha* (1/c),]
-        c_s = [c]
-        # print(alpha, alpha.sum(), file=stderr)
-        # Perform alpha-pass iterations
-        for t in range(1, len(observations)):
-            alpha = Vector((self.A_transposed @ alpha).hadamard(self.B.get_col(observations[t])))
-            c = sum(alpha)
-            alphas.append(alpha * (1/c))
-            c_s.append(c)
-            # print(alpha, alpha.sum(), file=stderr)
-        # Return log likelihood (sum of last alpha vec) and the recorded alphas
-        return -sum([log(x) for x in c_s]), alphas
-=======
         alpha = self.pi.hadamard(self.B.get_col(observations[0]))
         # Store alphas (and Cs) in memory
         cs = [alpha.sum(), ]
@@ -100,7 +79,6 @@
             # print(alpha, alpha.sum(), file=stderr)
         # Return likelihood (sum of last alpha vec) and the recorded alphas
         return -sum([math.log10(1/c) for c in cs]), alphas, cs
->>>>>>> 652b3391
 
     def beta_pass(self, observations: list, cs: Optional[List] = None) -> Tuple[float, List[Vector]]:
         """
@@ -142,12 +120,6 @@
         # Return likelihood, betas
         return betas[0].sum(), betas
 
-<<<<<<< HEAD
-    def gamma_pass(self, observations: list) -> Tuple[List[Vector], List[Matrix2d]]:
-        """
-        :return gammas, digammas
-        """
-=======
     def gamma_pass(self, observations: list, alphas: Optional[List[Vector]] = None,
                    cs: Optional[list] = None) -> Tuple[List[Vector], List[Matrix2d]]:
         """
@@ -162,7 +134,6 @@
         if alphas is None:
             _, alphas, cs = self.alpha_pass(observations)
         _, betas = self.beta_pass(observations, cs=cs)
->>>>>>> 652b3391
         T = len(observations)
 
         gammas = []
@@ -189,41 +160,6 @@
         gammas.append(alphas[-1])
         return gammas, digammas
 
-<<<<<<< HEAD
-    def get_new_parameters(self, observations, gammas, digammas) -> Tuple[List, List, List]:
-        """
-        :return: new_pi, new_A, new_B
-        """
-        # Calculate new pi
-        new_pi = gammas[0]
-        # SUM all digammas
-        # Calculate new transition matrix (A)
-        digammas_sum = [
-            [sum(dcolumn) for dcolumn in zip(*drows)]
-            for drows in zip(*digammas)]
-        # Sum all gammas
-        gammas_sum = [sum(dcolumn) for dcolumn in zip(*gammas[:-1])]
-        new_A = [[col / to_divide for col in row]
-                 for row, to_divide in zip(digammas_sum, gammas_sum)]
-
-        # Calculate new observation matrix (B)
-        # Need a mapping from observation to time steps
-
-        # TODO Can this be done with list comprehensions?
-        o2t = [[] for _ in range(self.K)]
-        for t, o in enumerate(observations):
-            o2t[o].append(t)
-        # TODO utilize previous calc for the previous sum
-        # Sum all gammas
-        gammas_sum = [sum(dcolumn) for dcolumn in zip(*gammas)]
-        # New_B is NxK
-        # See stamp tutorial for an explanation of notation
-        new_B = [
-            [sum([gammas_j[t] for t in t_s]) for t_s in o2t]
-            for gamma_sum_j, gammas_j in zip(gammas_sum, zip(*gammas))
-        ]
-        return new_pi, new_A, new_B
-=======
     def reestimate(self, observations: list, gammas: List[Vector], digammas: List[Matrix2d]) -> None:
         """
         Implementation of Baum-Welch algorithm's parameters re-estimation using computed gammas and digammas.
@@ -261,7 +197,7 @@
         self.A_transposed = self.A.T
         self.B_transposed = self.B.T
 
-    def baum_welch(self, observations: list, tol: float = 1e-5,
+    def baum_welch(self, observations: list, tol: float = 1e-3,
                    max_iter: int = 100) -> Tuple[Matrix2d, Matrix2d, float]:
         """
         Implementation of Baum-Welch algorithm to estimate optimal HMM params (A, B) using successive gamma passes and
@@ -297,7 +233,6 @@
                 print(f'[i = {i}] ' + str(e), file=stderr)
                 raise ZeroDivisionError
         return self.A, self.B, old_ll
->>>>>>> 652b3391
 
     def delta_pass(self, observations: list) -> Tuple[Vector, float]:
         """
@@ -324,26 +259,6 @@
         states_path.reverse()
         return Vector(states_path, dtype=int), states_path_prob
 
-    def baum_welch(self, observations: list):
-        """
-        :return:
-        """
-        converged = False
-        old_ll = -99999999999
-        new_A = self.A
-        new_B = self.B
-        new_pi = self.pi
-        while not converged:
-            ll, alphas = self.alpha_pass(observations)
-            _, betas = self.beta_pass(observations)
-            gammas, digammas = self.gamma_pass(observations)
-            new_pi, new_A, new_B = self.get_new_parameters(observations, gammas, digammas)
-            if abs(old_ll - ll) < 1e-3:
-                converged = True
-            self.A, self.B, self.pi = new_A, new_B, new_pi
-
-        return self.A, self.B, self.pi
-
 
 
     @staticmethod
